--- conflicted
+++ resolved
@@ -46,23 +46,21 @@
 
 --
 ### Updating
-<<<<<<< HEAD
-A Cron job that runs every week on Wednesday at 1:30:30 AM updates the Geodata-DB from Maxmind.
-All you have to do while using the repo for the first time is to run `npm run-script build`, and the cron job will keep running in the background.
-=======
 A Cron job that runs every week on Wednesday at 01:30:30 (UTC -7) updates the Geodata-DB from Maxmind. 
 All you have to do while using the repo for the first time is to run `npm run-script build`, and the cron job will keep running in the background.
  
+--
 ### Getting involved
 
 Interested in contributing to the development of Firefox Accounts GeoDB repo?  Great! Head over to the #fxa channel on irc.mozilla.org with questions, or jump ahead and fix any of the issues we have.
 
 Please review and understand the [Mozilla Community Participation Guidelines](https://www.mozilla.org/en-US/about/governance/policies/participation/) before contributing to this project. Also, following the [commit guidelines] (https://github.com/mozilla/fxa/blob/master/CONTRIBUTING.md#git-commit-guidelines) is greatly appreciated.
 
+--
 ### Submitting bugs
 You can file issues here on GitHub. Please try to include as much information as you can and under what conditions you saw the issue.
  
+--
 ### License
 
-[MPL 2.0] (LICENSE)
->>>>>>> 93d7d613
+[MPL 2.0] (LICENSE)