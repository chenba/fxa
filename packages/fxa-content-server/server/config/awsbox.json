--- conflicted
+++ resolved
@@ -4,13 +4,9 @@
   "page_template_subdirectory": "dist",
   "static_max_age" : 0,
   "i18n": {
-<<<<<<< HEAD
     "supportedLanguages": ["af", "an", "ar", "as", "ast", "be", "bg", "bn-BD", "bn-IN", "br", "bs", "ca", "cs", "cy", "da", "de", "el", "en", "en-GB", "en-US", "en-ZA", "eo", "es", "es-AR", "es-CL", "es-MX", "et", "eu", "fa", "ff", "fi", "fr", "fy", "fy-NL", "ga", "ga-IE", "gd", "gl", "gu", "gu-IN", "he", "hi-IN", "hr", "ht", "hu", "hy-AM", "id", "is", "it", "it-CH", "ja", "kk", "km", "kn", "ko", "ku", "lij", "lt", "lv", "mai", "mk", "ml", "mr", "ms", "nb-NO", "ne-NP", "nl", "nn-NO", "or", "pa", "pa-IN", "pl", "pt", "pt-BR", "pt-PT", "rm", "ro", "ru", "si", "sk", "sl", "son", "sq", "sr", "sr-LATN", "sv", "sv-SE", "ta", "te", "th", "tr", "uk", "ur", "vi", "xh", "zh-CN", "zh-TW", "zu"]
-=======
-    "supportedLanguages": ["af", "an", "ar", "as", "ast", "be", "bg", "bn-BD", "bn-IN", "br", "bs", "ca", "cs", "cy", "da", "de", "el", "en-GB", "en-US", "en-ZA", "eo", "es", "es-AR", "es-CL", "es-MX", "et", "eu", "fa", "ff", "fi", "fr", "fy", "fy-NL", "ga", "ga-IE", "gd", "gl", "gu", "gu-IN", "he", "hi-IN", "hr", "ht", "hu", "hy-AM", "id", "is", "it", "it-CH", "ja", "kk", "km", "kn", "ko", "ku", "lij", "lt", "lv", "mai", "mk", "ml", "mr", "ms", "nb-NO", "ne-NP", "nl", "nn-NO", "or", "pa", "pa-IN", "pl", "pt", "pt-BR", "pt-PT", "rm", "ro", "ru", "si", "sk", "sl", "son", "sq", "sr", "sr-LATN", "sv", "sv-SE", "ta", "te", "th", "tr", "uk", "ur", "vi", "xh", "zh-CN", "zh-TW", "zu"]
   },
   "metrics": {
     "sample_rate": 1
->>>>>>> 182b6804
   }
 }