/* This Source Code Form is subject to the terms of the Mozilla Public
 * License, v. 2.0. If a copy of the MPL was not distributed with this
 * file, You can obtain one at http://mozilla.org/MPL/2.0/. */

'use strict';

define([
  'underscore',
  'backbone',
  'jquery',
  'p-promise',
  'lib/session',
  'lib/auth-errors',
  'lib/fxa-client',
  'lib/url',
  'lib/strings',
  'lib/ephemeral-messages'
],
function (_, Backbone, $, p, Session, AuthErrors, FxaClient, Url, Strings, EphemeralMessages) {
  var ENTER_BUTTON_CODE = 13;
  var DEFAULT_TITLE = window.document.title;
  var EPHEMERAL_MESSAGE_ANIMATION_MS = 150;

  // Share one ephemeral messages across all views. View can be
  // intialized with an ephemeralMessages for testing.
  var ephemeralMessages = new EphemeralMessages();

  var BaseView = Backbone.View.extend({
    constructor: function (options) {
      options = options || {};

      this.subviews = [];
      this.window = options.window || window;
      this.translator = options.translator || this.window.translator;
      this.router = options.router || this.window.router;
      this.ephemeralMessages = options.ephemeralMessages || ephemeralMessages;

      this.fxaClient = new FxaClient();

      Backbone.View.call(this, options);
    },

    /**
     * Render the view - Rendering is done asynchronously.
     *
     * Two functions can be overridden to perform data validation:
     * * beforeRender - called before rendering occurs. Can be used
     *   to perform data validation. Return a promise to
     *   perform an asynchronous check. Return false or a promise
     *   that resolves to false to prevent rendering.
     * * afterRender - called after the rendering occurs. Can be used
     *   to print an error message after the view is already rendered.
     */
    render: function () {
      var self = this;
      return p()
        .then(function () {
          return self.isUserAuthorized();
        })
        .then(function (isUserAuthorized) {
          if (! isUserAuthorized) {
            // user is not authorized, make them sign in.
            self.navigate('signin', {
              error: t('Session expired. Sign in to continue.')
            });
            return false;
          }

          return self.beforeRender();
        })
        .then(function (shouldRender) {
          // rendering is opt out.
          if (shouldRender === false) {
            return false;
          }

          return p().then(function () {
            self.destroySubviews();

            self.$el.html(self.template(self.getContext()));
          })
          .then(_.bind(self.afterRender, self))
          .then(function () {
            self.showEphemeralMessages();
            self.setTitleFromView();

            return true;
          });
        });
    },

    showEphemeralMessages: function () {
      var success = this.ephemeralMessages.get('success');
      if (success) {
        this.displaySuccess(success);
      }

      var error = this.ephemeralMessages.get('error');
      if (error) {
        this.displayError(error);
      }
    },

    /**
     * Checks if the user is authorized to view the page. Currently
     * the only check is if the user is signed in and the page requires
     * authentication, but this could be extended to other types of
     * authorization as well.
     */
    isUserAuthorized: function() {
      if (this.mustAuth) {
        return this.fxaClient.isSignedIn(Session.sessionToken);
      }
      return true;
    },

    setTitleFromView: function () {
      var title = DEFAULT_TITLE;
      var titleText = this.$('h1').text();
      var subText = this.$('h2').text();

      if (titleText && subText) {
        title = titleText + ': ' + subText;
      } else if (titleText) {
        title = titleText;
      }

      this.window.document.title = title;
    },

    getContext: function () {
      var ctx = this.context() || {};

      ctx.t = _.bind(this.translate, this);

      return ctx;
    },

    translate: function () {
      var self = this;
      return function (text) {
        return self.translator.get(text, self.getContext());
      };
    },

    context: function () {
      // Implement in subclasses
    },

    beforeRender: function () {
      // Implement in subclasses. If returns false, or if returns a promise
      // that resolves to false, then the view is not rendered.
      // Useful if the view must immediately redirect to another view.
    },

    afterRender: function () {
      // Implement in subclasses
    },

    // called after the view is visible.
    afterVisible: function () {
      // make a huge assumption and say if the device does not have touch,
      // it's a desktop device and autofocus can be applied without
      // hiding part of the screen. The no-touch class is added by modernizr
      if ($('html').hasClass('no-touch')) {
        // only elements that are visibile can be focused. When embedded in
        // about:accounts, the content is hidden when the first "focus" is
        // done. Keep trying to focus until the element is actually focused,
        // and then stop trying.
        var autofocusEl = this.$('[autofocus]');

        var self = this;
        var attemptFocus = function () {
          if (autofocusEl.is(':focus')) {
            return;
          }
          self.focus(autofocusEl);
          setTimeout(attemptFocus, 50);
        };

        attemptFocus();
      }
    },

    assign: function (view, selector) {
      view.setElement(this.$(selector));
      view.render();
    },

    destroy: function (remove) {
      if (this.beforeDestroy) {
        this.beforeDestroy();
      }

      if (remove) {
        this.remove();
      } else {
        this.stopListening();
        this.$el.off();
      }

      this.destroySubviews();
      this.trigger('destroyed');
    },

    trackSubview: function (view) {
      if (!_.contains(this.subviews, view)) {
        this.subviews.push(view);
        view.on('destroyed', _.bind(this.untrackSubview, this, view));
      }

      return view;
    },

    untrackSubview: function (view) {
      this.subviews = _.without(this.subviews, view);

      return view;
    },

    destroySubviews: function () {
      _.invoke(this.subviews, 'destroy');

      this.subviews = [];
    },

    isSubviewTracked: function (view) {
      return _.indexOf(this.subviews, view) > -1;
    },

    /**
     * Display a success message
     * @method displaySuccess
     * If msg is not given, the contents of the .success element's text
     * will not be updated.
     */
    displaySuccess: function (msg) {
      this.hideError();

      if (msg) {
        this.$('.success').text(this.translator.get(msg));
      }

      this.$('.success').slideDown(EPHEMERAL_MESSAGE_ANIMATION_MS);
      this.trigger('success', msg);
      this._isSuccessVisible = true;
    },

    hideSuccess: function () {
      this.$('.success').slideUp(EPHEMERAL_MESSAGE_ANIMATION_MS);
      this._isSuccessVisible = false;
    },

    /**
     * Return true if the success message is visible
     */
    isSuccessVisible: function () {
      return !!this._isSuccessVisible;
    },

    /**
     * Display an error message.
     * @method translateError
     * @param {string} err - an error object
     * @param {object} errors - optional Errors object that transforms codes into messages
     *
     * @return {string} translated error text (if available), untranslated
     *   error text otw.
     */
<<<<<<< HEAD
    translateError: function (err, errors) {
      errors = errors || AuthErrors;

      var msg = errors.toMessage(err);
      var context = errors.toContext(err);
=======
    translateError: function (err) {
      var msg = AuthErrors.toMessage(err);
      var context = AuthErrors.toContext(err);
>>>>>>> dae0c186
      var translated = this.translator.get(msg, context);

      return translated;
    },

    /**
     * Display an error message.
     * @method displayError
     * @param {string} err - If err is not given, the contents of the
     *   `.error` element's text will not be updated.
     * @param {object} errors - optional Errors object that transforms codes into messages
     *
     * @return {string} translated error text (if available), untranslated
     *   error text otw.
     */
    displayError: function (err, errors) {
      this.hideSuccess();
      this.$('.spinner').hide();

      var translated = this.translateError(err, errors);

      if (translated) {
        this.$('.error').text(translated);
      }

      this.$('.error').slideDown(EPHEMERAL_MESSAGE_ANIMATION_MS);
      this.trigger('error', translated);

      this._isErrorVisible = true;

      return translated;
    },

    /**
     * Display an error message that may contain HTML. Marked unsafe
     * because msg could contain XSS. Use with caution and never
     * with unsanitized user generated content.
     *
     * @method displayErrorUnsafe
     * @param {string} err - If err is not given, the contents of the
     *   `.error` element's text will not be updated.
     * @param {object} errors - optional Errors object that transforms codes into messages
     *
     * @return {string} translated error text (if available), untranslated
     *   error text otw.
     */
    displayErrorUnsafe: function (err, errors) {
      this.hideSuccess();
      this.$('.spinner').hide();

      var translated = this.translateError(err, errors);

      if (translated) {
        this.$('.error').html(translated);
      }

      this.$('.error').slideDown(EPHEMERAL_MESSAGE_ANIMATION_MS);
      this.trigger('error', translated);

      this._isErrorVisible = true;

      return translated;
    },

    hideError: function () {
      this.$('.error').slideUp(EPHEMERAL_MESSAGE_ANIMATION_MS);
      this._isErrorVisible = false;
    },

    isErrorVisible: function () {
      return !!this._isErrorVisible;
    },

    back: function (event) {
      if (event) {
        event.preventDefault();
      }

      this.window.history.back();
    },

    backOnEnter: function (event) {
      if (event.which === ENTER_BUTTON_CODE) {
        this.window.history.back();
      }
    },

    /**
     * navigate to another screen
     */
    navigate: function (page, options) {
      options = options || {};
      if (options.success) {
        this.ephemeralMessages.set('success', options.success);
      }

      if (options.error) {
        this.ephemeralMessages.set('error', options.error);
      }
      this.router.navigate(page, { trigger: true });
    },

    /**
     * Safely focus an element
     */
    focus: function (which) {
      try {
        var focusEl = this.$(which);
        // place the cursor at the end of the input when the
        // element is focused.
        focusEl.one('focus', function () {
          try {
            this.selectionStart = this.selectionEnd = this.value.length;
          } catch (e) {
            // This can blow up on password fields in Chrome. Drop the error on
            // the ground, for whatever reason, it still behaves as we expect.
          }
        });
        focusEl.get(0).focus();
      } catch (e) {
        // IE can blow up if the element is not visible.
      }
    },

    /**
     * Invoke the specified handler with the given event. Handler
     * can either be a function or a string. If a string, looks for
     * the handler on `this`.
     *
     * @method invokeHandler
     * @param {string || function} handler.
     */
    invokeHandler: function (handler/*, args...*/) {
      // convert a name to a function.
      if (typeof handler === 'string') {
        handler = this[handler];

        if (typeof handler !== 'function') {
          console.warn(handler + ' is an invalid function name');
        }
      }

      if (typeof handler === 'function') {
        var args = [].slice.call(arguments, 1);

        // If an `arguments` type object was passed in as the first item,
        // then use that as the arguments list. Otherwise, use all arguments.
        if (_.isArguments(args[0])) {
          args = args[0];
        }

        return handler.apply(this, args);
      }
    },

    /**
     * Import an item from the URL search parameters into the current context
     */
    importSearchParam: function (itemName) {
      var search = this.window.location.search;
      this[itemName] = Url.searchParam(itemName, search);

      if (! this[itemName]) {
        var err = Strings.interpolate(t('missing search parameter: %(itemName)s'), { itemName: itemName });
        throw new Error(err);
      }
    }
  });

  /**
   * Return a backbone compatible event handler that
   * prevents the default action, then calls the specified handler.
   * @method Baseview.preventDefaultThen
   * handler can be either a string or a function. If a string, this[handler]
   * will be called. Handler called with context of "this" view and is passed
   * the event
   */
  BaseView.preventDefaultThen = function (handler) {
    return function (event) {
      if (event) {
        event.preventDefault();
      }

      var args = [].slice.call(arguments, 0);
      args.unshift(handler);
      return this.invokeHandler.apply(this, args);
    };
  };

  /**
   * Completely cancel an event (preventDefault, stopPropagation), then call
   * the handler
   * @method BaseView.cancelEventThen
   */
  BaseView.cancelEventThen = function (handler) {
    return function (event) {
      if (event) {
        event.preventDefault();
        event.stopPropagation();
      }

      var args = [].slice.call(arguments, 0);
      args.unshift(handler);
      return this.invokeHandler.apply(this, args);
    };
  };

  /**
   * t is a wrapper that is used for string extraction. The extraction
   * script looks for t(...), and the translator will eventually
   * translate it. t is put onto BaseView instead of
   * Translator to reduce the number of dependencies in the views.
   */
  function t(str) {
    return str;
  }

  BaseView.t = t;

  return BaseView;
});<|MERGE_RESOLUTION|>--- conflicted
+++ resolved
@@ -267,17 +267,11 @@
      * @return {string} translated error text (if available), untranslated
      *   error text otw.
      */
-<<<<<<< HEAD
     translateError: function (err, errors) {
       errors = errors || AuthErrors;
 
       var msg = errors.toMessage(err);
       var context = errors.toContext(err);
-=======
-    translateError: function (err) {
-      var msg = AuthErrors.toMessage(err);
-      var context = AuthErrors.toContext(err);
->>>>>>> dae0c186
       var translated = this.translator.get(msg, context);
 
       return translated;
